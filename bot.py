--- conflicted
+++ resolved
@@ -439,7 +439,6 @@
         except:
             pass
 
-<<<<<<< HEAD
 
 @bot.tree.command(name="github_tree", description="Show GitHub repository file tree")
 @app_commands.describe(
@@ -731,7 +730,6 @@
 
 
 
-=======
 @bot.tree.command(name="github_search", description="Search for GitHub repositories by criteria")
 @app_commands.describe(query="Search query, e.g., language:python stars:>1000")
 async def github_search(interaction: discord.Interaction, query: str):
@@ -786,7 +784,6 @@
             await interaction.followup.send("❌ An error occurred while searching repositories.")
         except:
             pass
->>>>>>> 91f413e8
 
 @bot.tree.command(name="sync_commands", description="Manually sync commands to this server (Admin only)")
 @app_commands.default_permissions(administrator=True)
